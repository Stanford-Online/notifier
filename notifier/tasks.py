"""
Celery tasks for generating and sending digest emails.
"""
from contextlib import closing
from datetime import datetime, timedelta
import logging
import platform
import requests

from boto.ses.exceptions import SESMaxSendingRateExceededError
import celery
from django.conf import settings
from django.core.mail import EmailMultiAlternatives

from notifier.connection_wrapper import get_connection
from notifier.digest import render_digest
<<<<<<< HEAD
from notifier.digest import render_digest_flagged
=======
from notifier.models import ForumDigestTask
>>>>>>> 10cd8301
from notifier.pull import generate_digest_content, CommentsServiceException
from notifier.pull import get_flagged_threads
from notifier.user import get_digest_subscribers, UserServiceException
from notifier.user import get_moderators

logger = logging.getLogger(__name__)

COMMENT_THREAD_URL_FORMAT = '/'.join([
    "{base_url}",
    "courses",
    "{course_id}",
    "discussion",
    "forum",
    "{commentable_id}",
    "threads",
    "{comment_thread_id}",
])

@celery.task(rate_limit=settings.FORUM_DIGEST_TASK_RATE_LIMIT, max_retries=settings.FORUM_DIGEST_TASK_MAX_RETRIES)
def generate_and_send_digests(users, from_dt, to_dt):
    """
    This task generates and sends forum digest emails to multiple users in a
    single background operation.

    `users` is an iterable of dictionaries, as returned by the edx user_api
    (required keys are "id", "name", "email", "preferences", and "course_info").

    `from_dt` and `to_dt` are datetime objects representing the start and end
    of the time window for which to generate a digest.
    """
    users_by_id = dict((str(u['id']), u) for u in users)
    msgs = []
    try:
        with closing(get_connection()) as cx:
            for user_id, digest in generate_digest_content(users_by_id, from_dt, to_dt):
                user = users_by_id[user_id]
                # format the digest
                text, html = render_digest(
                    user, digest, settings.FORUM_DIGEST_EMAIL_TITLE, settings.FORUM_DIGEST_EMAIL_DESCRIPTION)
                # send the message through our mailer
                msg = EmailMultiAlternatives(
                    settings.FORUM_DIGEST_EMAIL_SUBJECT,
                    text,
                    settings.FORUM_DIGEST_EMAIL_SENDER,
                    [user['email']]
                )
                msg.attach_alternative(html, "text/html")
                msgs.append(msg)
            if msgs:
                cx.send_messages(msgs)
            if settings.DEAD_MANS_SNITCH_URL:
                requests.post(settings.DEAD_MANS_SNITCH_URL)
    except (CommentsServiceException, SESMaxSendingRateExceededError) as e:
        # only retry if no messages were successfully sent yet.
        if not any((getattr(msg, 'extra_headers', {}).get('status') == 200 for msg in msgs)):
            raise generate_and_send_digests.retry(exc=e)
        else:
            # raise right away, since we don't support partial retry
            raise


@celery.task(rate_limit=settings.FORUM_DIGEST_TASK_RATE_LIMIT, max_retries=settings.FORUM_DIGEST_TASK_MAX_RETRIES)
def generate_and_send_digests_flagged(raw_msgs):
    """
    This task generates and sends flagged forum digest emails to multiple users
    in a single background operation.

    Args:
        raw_msgs (list): contains dicts with the following keys:
            course_id (str): identifier of the course
            recipient (dict): a single user dict
            threads (list): a list of thread URLs
    """
    rendered_msgs = []
    for raw_msg in raw_msgs:
        text, html = render_digest_flagged(raw_msg)
        rendered_msg = EmailMultiAlternatives(
            settings.FORUM_DIGEST_EMAIL_SUBJECT_FLAGGED,
            text,
            settings.FORUM_DIGEST_EMAIL_SENDER,
            [raw_msg['recipient']['email']],
        )
        rendered_msg.attach_alternative(html, "text/html")
        rendered_msgs.append(rendered_msg)
    with closing(get_connection()) as connection:
        try:
            connection.send_messages(rendered_msgs)
        except SESMaxSendingRateExceededError as error:
            # we've tripped the per-second send rate limit.  we generally
            # rely  on the django_ses auto throttle to prevent this,
            # but in case we creep over, we can re-queue and re-try this task
            # - if and only if none of the messages in our batch were
            # sent yet.
            if not any((
                    getattr(rendered_msg, 'extra_headers', {}).get('status') == 200
                    for rendered_msg in rendered_msgs
            )):
                raise generate_and_send_digests_flagged.retry(exc=error)
            else:
                # raise right away, since we don't support partial retry
                raise


def _time_slice(minutes, now=None):
    """
    Returns the most recently-elapsed time slice of the specified length (in
    minutes), as of the specified datetime (defaults to utcnow).
    
    `minutes` must be greater than one, less than or equal to 1440, and a factor 
    of 1440 (so that no time slice spans across multiple days). 
    
    >>> _time_slice(1, datetime(2013, 1, 1, 0, 0))
    (datetime.datetime(2012, 12, 31, 23, 59), datetime.datetime(2013, 1, 1, 0, 0))
    >>> _time_slice(1, datetime(2013, 1, 1, 0, 1))
    (datetime.datetime(2013, 1, 1, 0, 0), datetime.datetime(2013, 1, 1, 0, 1))
    >>> _time_slice(1, datetime(2013, 1, 1, 1, 1))
    (datetime.datetime(2013, 1, 1, 1, 0), datetime.datetime(2013, 1, 1, 1, 1))
    >>> _time_slice(15, datetime(2013, 1, 1, 0))
    (datetime.datetime(2012, 12, 31, 23, 45), datetime.datetime(2013, 1, 1, 0, 0))
    >>> _time_slice(15, datetime(2013, 1, 1, 0, 14))
    (datetime.datetime(2012, 12, 31, 23, 45), datetime.datetime(2013, 1, 1, 0, 0))
    >>> _time_slice(15, datetime(2013, 1, 1, 0, 14, 59))
    (datetime.datetime(2012, 12, 31, 23, 45), datetime.datetime(2013, 1, 1, 0, 0))
    >>> _time_slice(15, datetime(2013, 1, 1, 0, 15, 0))
    (datetime.datetime(2013, 1, 1, 0, 0), datetime.datetime(2013, 1, 1, 0, 15))
    >>> _time_slice(1440, datetime(2013, 1, 1))
    (datetime.datetime(2012, 12, 31, 0, 0), datetime.datetime(2013, 1, 1, 0, 0))
    >>> _time_slice(1440, datetime(2013, 1, 1, 23, 59))
    (datetime.datetime(2012, 12, 31, 0, 0), datetime.datetime(2013, 1, 1, 0, 0))
    >>> e = None
    >>> try:
    ...     _time_slice(14, datetime(2013, 1, 2, 0, 0))
    ... except AssertionError, e:
    ...     pass
    ... 
    >>> e is not None
    True
    """
    assert minutes > 0
    assert minutes <= 1440
    assert 1440 % minutes == 0
    now = now or datetime.utcnow()
    midnight = now.replace(hour=0, minute=0, second=0, microsecond=0) 
    minutes_since_midnight = (now - midnight).seconds / 60
    dt_end = midnight + timedelta(minutes=(minutes_since_midnight / minutes) * minutes)
    dt_start = dt_end - timedelta(minutes=minutes)
    return (dt_start, dt_end)

<<<<<<< HEAD

@celery.task(max_retries=settings.DAILY_TASK_MAX_RETRIES, default_retry_delay=settings.DAILY_TASK_RETRY_DELAY)
def do_forums_digests_flagged():
    """
    Generate and batch send digest emails for each thread with flagged posts.
    """
    def get_course_threads():
        """
        Process threads from comments service API and group by course_id.

        Returns:
            dict: key=course_id, value=list of thread URLs with flagged posts
        """
        output = {}
        for thread in get_flagged_threads():
            course_id = thread.get('course_id')
            commentable_id = thread.get('commentable_id')
            comment_thread_id = thread.get('comment_thread_id')
            if course_id and commentable_id and comment_thread_id:
                if course_id not in output:
                    output[course_id] = []
                thread_url = COMMENT_THREAD_URL_FORMAT.format(
                    base_url=settings.LMS_URL_BASE,
                    course_id=course_id,
                    commentable_id=commentable_id,
                    comment_thread_id=comment_thread_id,
                )
                output[course_id].append(thread_url)
        return output

    def get_messages():
        """
        Yield message dicts to be used for sending digest emails to moderators.

        Returns:
            dict generator:
                course_id (str): course identifier
                threads (list): strings of thread URLs
                recipient (dict): a single user
        """
        course_threads = get_course_threads()
        for course_id in course_threads:
            for user in get_moderators(course_id):
                yield {
                    'course_id': course_id,
                    'threads': course_threads[course_id],
                    'recipient': user,
                }

    def batch_messages():
        """
        Yield batches of messages to send.
        """
        batch = []
        for message in get_messages():
            batch.append(message)
            if len(batch) == settings.FORUM_DIGEST_TASK_BATCH_SIZE:
                yield batch
                batch = []
        if batch:
            yield batch

    try:
        for batch in batch_messages():
            generate_and_send_digests_flagged.delay(batch)
    except (CommentsServiceException, UserServiceException) as error:
        raise do_forums_digests_flagged.retry(exc=error)


@celery.task(max_retries=settings.DAILY_TASK_MAX_RETRIES, default_retry_delay=settings.DAILY_TASK_RETRY_DELAY)
def do_forums_digests():
    
=======
@celery.task(
    bind=True,
    max_retries=settings.DAILY_TASK_MAX_RETRIES,
    default_retry_delay=settings.DAILY_TASK_RETRY_DELAY
)
def do_forums_digests(self):

>>>>>>> 10cd8301
    def batch_digest_subscribers():
        batch = []
        for v in get_digest_subscribers():
            batch.append(v)
            if len(batch)==settings.FORUM_DIGEST_TASK_BATCH_SIZE:
                yield batch
                batch = []
        if batch:
            yield batch

    from_dt, to_dt = _time_slice(settings.FORUM_DIGEST_TASK_INTERVAL)

    # Remove old tasks from the database so that the table doesn't keep growing forever.
    ForumDigestTask.prune_old_tasks(settings.FORUM_DIGEST_TASK_GC_DAYS)

    if self.request.retries == 0:
        task, created = ForumDigestTask.objects.get_or_create(
            from_dt=from_dt,
            to_dt=to_dt,
            defaults={'node': platform.node()}
        )
        if created:
            logger.info("Beginning forums digest task: from_dt=%s to_dt=%s", from_dt, to_dt)
        else:
            logger.info(
                "Forums digest task already scheduled by '%s'; skipping: from_dt=%s to_dt=%s",
                task.node, from_dt, to_dt
            )
            return
    else:
        logger.info("Retrying forums digest task: from_dt=%s to_dt=%s", from_dt, to_dt)

    try:
        for user_batch in batch_digest_subscribers():
            generate_and_send_digests.delay(user_batch, from_dt, to_dt)
    except UserServiceException, e:
        raise do_forums_digests.retry(exc=e)<|MERGE_RESOLUTION|>--- conflicted
+++ resolved
@@ -14,11 +14,8 @@
 
 from notifier.connection_wrapper import get_connection
 from notifier.digest import render_digest
-<<<<<<< HEAD
 from notifier.digest import render_digest_flagged
-=======
 from notifier.models import ForumDigestTask
->>>>>>> 10cd8301
 from notifier.pull import generate_digest_content, CommentsServiceException
 from notifier.pull import get_flagged_threads
 from notifier.user import get_digest_subscribers, UserServiceException
@@ -167,7 +164,6 @@
     dt_start = dt_end - timedelta(minutes=minutes)
     return (dt_start, dt_end)
 
-<<<<<<< HEAD
 
 @celery.task(max_retries=settings.DAILY_TASK_MAX_RETRIES, default_retry_delay=settings.DAILY_TASK_RETRY_DELAY)
 def do_forums_digests_flagged():
@@ -237,10 +233,6 @@
         raise do_forums_digests_flagged.retry(exc=error)
 
 
-@celery.task(max_retries=settings.DAILY_TASK_MAX_RETRIES, default_retry_delay=settings.DAILY_TASK_RETRY_DELAY)
-def do_forums_digests():
-    
-=======
 @celery.task(
     bind=True,
     max_retries=settings.DAILY_TASK_MAX_RETRIES,
@@ -248,7 +240,6 @@
 )
 def do_forums_digests(self):
 
->>>>>>> 10cd8301
     def batch_digest_subscribers():
         batch = []
         for v in get_digest_subscribers():
