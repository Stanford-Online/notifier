--- conflicted
+++ resolved
@@ -109,12 +109,9 @@
 FORUM_DIGEST_TASK_RETRY_DELAY = 300
 # set the interval (in minutes) at which the top-level digest task is triggered
 FORUM_DIGEST_TASK_INTERVAL = int(os.getenv('FORUM_DIGEST_TASK_INTERVAL', 1440))
-<<<<<<< HEAD
 FORUM_DIGEST_TASK_INTERVAL_FLAGGED = int(os.getenv('FORUM_DIGEST_TASK_INTERVAL_FLAGGED', 0))
-=======
 # number of days to keep forum digest task entries in the database before they are deleted
 FORUM_DIGEST_TASK_GC_DAYS = int(os.getenv('FORUM_DIGEST_TASK_GC_DAYS', 30))
->>>>>>> 10cd8301
 
 
 LOGGING = {
